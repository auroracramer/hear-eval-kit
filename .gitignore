# Byte-compiled / optimized / DLL files
__pycache__/
*.py[cod]
*$py.class

# C extensions
*.so

# Distribution / packaging
.Python
build/
develop-eggs/
dist/
downloads/
eggs/
.eggs/
lib/
lib64/
parts/
sdist/
var/
wheels/
pip-wheel-metadata/
share/python-wheels/
*.egg-info/
.installed.cfg
*.egg
MANIFEST

# PyInstaller
#  Usually these files are written by a python script from a template
#  before PyInstaller builds the exe, so as to inject date/other infos into it.
*.manifest
*.spec

# Installer logs
pip-log.txt
pip-delete-this-directory.txt

# Unit test / coverage reports
htmlcov/
.tox/
.nox/
.coverage
.coverage.*
.cache
nosetests.xml
coverage.xml
*.cover
*.py,cover
.hypothesis/
.pytest_cache/

# Translations
*.mo
*.pot

# Django stuff:
*.log
local_settings.py
db.sqlite3
db.sqlite3-journal

# Flask stuff:
instance/
.webassets-cache

# Scrapy stuff:
.scrapy

# Sphinx documentation
docs/_build/

# PyBuilder
target/

# Jupyter Notebook
.ipynb_checkpoints

# IPython
profile_default/
ipython_config.py

# pyenv
.python-version

# pipenv
#   According to pypa/pipenv#598, it is recommended to include Pipfile.lock in version control.
#   However, in case of collaboration, if having platform-specific dependencies or dependencies
#   having no cross-platform support, pipenv may install dependencies that don't work, or not
#   install all needed dependencies.
#Pipfile.lock

# PEP 582; used by e.g. github.com/David-OConnor/pyflow
__pypackages__/

# Celery stuff
celerybeat-schedule
celerybeat.pid

# SageMath parsed files
*.sage.py

# Environments
.env
.venv
env/
venv/
ENV/
env.bak/
venv.bak/

# Spyder project settings
.spyderproject
.spyproject

# Rope project settings
.ropeproject

# mkdocs documentation
/site

# mypy
.mypy_cache/
.dmypy.json
dmypy.json

# Pyre type checker
.pyre/

# No notebooks
*.ipynb

# Working directory for luigi pipelines
*_workdir/

# vim
*.sw?

.idea/

<<<<<<< HEAD
=======
# Output directories for task audio and embeddings
tasks/
embeddings/

>>>>>>> 4d49f3ac
# Mac
.DS_Store

# Audio
<<<<<<< HEAD
*.wav

# vscode
.vscode
=======
*.wav
>>>>>>> 4d49f3ac
<|MERGE_RESOLUTION|>--- conflicted
+++ resolved
@@ -137,24 +137,14 @@
 # vim
 *.sw?
 
+# PyCharm
 .idea/
 
-<<<<<<< HEAD
-=======
-# Output directories for task audio and embeddings
-tasks/
-embeddings/
-
->>>>>>> 4d49f3ac
 # Mac
 .DS_Store
 
 # Audio
-<<<<<<< HEAD
 *.wav
 
 # vscode
-.vscode
-=======
-*.wav
->>>>>>> 4d49f3ac
+.vscode