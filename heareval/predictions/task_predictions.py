#!/usr/bin/env python3
"""
Map embeddings to predictions for every downstream task and store
test predictions to disk.

Model selection over the validation score.

TODO:
    * Profiling should occur here (both embedding time AFTER loading
    to GPU, and complete wall time include disk writes).
    * If disk speed is the limiting factor maybe we should train
    many models simultaneously with one disk read?
"""

import json
import math
import pickle
import random
from collections import defaultdict
from pathlib import Path
from typing import Any, DefaultDict, Dict, List, Optional, Tuple

import more_itertools
import numpy as np
import pandas as pd
import pytorch_lightning as pl
import torch
import wandb
from intervaltree import IntervalTree
from pytorch_lightning.callbacks.early_stopping import EarlyStopping
from pytorch_lightning.callbacks.model_checkpoint import ModelCheckpoint
from sklearn.model_selection import ParameterGrid
from torch.utils.data import DataLoader, Dataset
from tqdm.auto import tqdm

from heareval.score import (
    ScoreFunction,
    available_scores,
    label_vocab_as_dict,
    label_to_binary_vector,
)

PARAM_GRID = {
    "hidden_layers": [0, 1, 2],
    "hidden_dim": [512],
    "dropout": [0.0, 0.2, 0.4],
    "lr": [1e-3, 1e-4, 1e-5],
    # "patience": [3, 10],
    "patience": [3],
    "max_epochs": [100],
}
GRID_POINTS = 5


class OneHotToCrossEntropyLoss(pl.LightningModule):
    def __init__(self):
        super().__init__()
        self.loss = torch.nn.CrossEntropyLoss()

    def forward(self, y_hat: torch.Tensor, y: torch.Tensor) -> torch.Tensor:
        # One and only one label per class
        assert torch.all(
            torch.sum(y, dim=1) == torch.ones(y.shape[0], device=self.device)
        )
        y = y.argmax(dim=1)
        return self.loss(y_hat, y)


class FullyConnectedPrediction(torch.nn.Module):
    def __init__(self, nfeatures: int, nlabels: int, prediction_type: str, conf: Dict):
        super().__init__()

        hidden_modules = []
        curdim = nfeatures
        # Honestly, we don't really know what activation preceded
        # us for the final embedding.
        last_activation = "linear"
        for i in range(conf["hidden_layers"]):
            hidden_modules.append(torch.nn.Linear(curdim, conf["hidden_dim"]))
            torch.nn.init.xavier_normal_(
                hidden_modules[-1].weight,
                gain=torch.nn.init.calculate_gain(last_activation),
            )
            self.dropout = torch.nn.Dropout(conf["dropout"])
            self.relu = torch.nn.ReLU()
            curdim = conf["hidden_dim"]
            last_activation = "relu"

        self.hidden = torch.nn.Sequential(*hidden_modules)
        self.projection = torch.nn.Linear(curdim, nlabels)

        torch.nn.init.xavier_normal_(
            self.projection.weight, gain=torch.nn.init.calculate_gain(last_activation)
        )
        self.logit_loss: torch.nn.Module
        if prediction_type == "multilabel":
            self.activation: torch.nn.Module = torch.nn.Sigmoid()
            self.logit_loss = torch.nn.BCEWithLogitsLoss()
        elif prediction_type == "multiclass":
            self.activation = torch.nn.Softmax()
            self.logit_loss = OneHotToCrossEntropyLoss()
        else:
            raise ValueError(f"Unknown prediction_type {prediction_type}")

    def forward_logit(self, x: torch.Tensor) -> torch.Tensor:
        x = self.hidden(x)
        x = self.projection(x)
        return x

    def forward(self, x: torch.Tensor) -> torch.Tensor:
        x = self.forward_logit(x)
        x = self.activation(x)
        return x


class AbstractPredictionModel(pl.LightningModule):
    def __init__(
        self,
        nfeatures: int,
        label_to_idx: Dict[str, int],
        nlabels: int,
        prediction_type: str,
        scores: List[ScoreFunction],
        conf: Dict,
    ):
        super().__init__()

        self.save_hyperparameters(conf)

        self.predictor = FullyConnectedPrediction(
            nfeatures, nlabels, prediction_type, conf
        )
        self.label_to_idx = label_to_idx
        self.idx_to_label: Dict[int, str] = {
            idx: label for (label, idx) in self.label_to_idx.items()
        }
        self.scores = scores

    def forward(self, x):
        return self.predictor(x)

    def training_step(self, batch, batch_idx):
        # training_step defined the train loop.
        # It is independent of forward
        x, y, _ = batch
        y_hat = self.predictor.forward_logit(x)
        loss = self.predictor.logit_loss(y_hat, y)
        # Logging to TensorBoard by default
        self.log("train_loss", loss)
        return loss

    def _step(self, batch, batch_idx):
        # -> Dict[str, Union[torch.Tensor, List(str)]]:
        x, y, metadata = batch
        y_hat = self.predictor.forward_logit(x)
        y_pr = self.predictor(x)
        z = {
            "prediction": y_pr,
            "prediction_logit": y_hat,
            "target": y,
        }
        # https://stackoverflow.com/questions/38987/how-do-i-merge-two-dictionaries-in-a-single-expression-taking-union-of-dictiona
        return {**z, **metadata}

    def validation_step(self, batch, batch_idx):
        return self._step(batch, batch_idx)

    def test_step(self, batch, batch_idx):
        return self._step(batch, batch_idx)

    # Implement this for each inheriting class
    # TODO: Can we combine the boilerplate for both of these?
    def _score_epoch_end(self, name: str, outputs: List[Dict[str, List[Any]]]):
        """
        Return at the end of every validation and test epoch.
        :param name: "val" or "test"
        :param outputs: Unflattened minibatches from {name}_step,
            each with "target", "prediction", and additional metadata,
            with a list of values for each instance in the batch.
        :return:
        """
        raise NotImplementedError("Implement this in children")

    def validation_epoch_end(self, outputs: List[Dict[str, List[Any]]]):
        self._score_epoch_end("val", outputs)

    def test_epoch_end(self, outputs: List[Dict[str, List[Any]]]):
        self._score_epoch_end("test", outputs)

    def _flatten_batched_outputs(
        self,
        outputs,  #: Union[torch.Tensor, List[str]],
        keys: List[str],
        dont_stack: List[str] = [],
    ) -> Dict:
        # ) -> Dict[str, Union[torch.Tensor, List[str]]]:
        flat_outputs_default: DefaultDict = defaultdict(list)
        for output in outputs:
            assert set(output.keys()) == set(keys)
            for key in keys:
                flat_outputs_default[key] += output[key]
        flat_outputs = dict(flat_outputs_default)
        for key in keys:
            if key in dont_stack:
                continue
            else:
                flat_outputs[key] = torch.stack(flat_outputs[key])
        return flat_outputs

    def configure_optimizers(self):
        optimizer = torch.optim.Adam(self.parameters(), lr=self.hparams.lr)
        return optimizer


class ScenePredictionModel(AbstractPredictionModel):
    """
    Prediction model with simple scoring over entire audio scenes.
    """

    def __init__(
        self,
        nfeatures: int,
        label_to_idx: Dict[str, int],
        nlabels: int,
        prediction_type: str,
        scores: List[ScoreFunction],
        conf: Dict,
    ):
        super().__init__(
            nfeatures=nfeatures,
            label_to_idx=label_to_idx,
            nlabels=nlabels,
            prediction_type=prediction_type,
            scores=scores,
            conf=conf,
        )

    def _score_epoch_end(self, name: str, outputs: List[Dict[str, List[Any]]]):
        flat_outputs = self._flatten_batched_outputs(
            outputs, keys=["target", "prediction", "prediction_logit"]
        )
        target, prediction, prediction_logit = (
            flat_outputs[key] for key in ["target", "prediction", "prediction_logit"]
        )

        end_scores = {}
        end_scores[f"{name}_loss"] = self.predictor.logit_loss(prediction_logit, target)

        if name == "test":
            # Cache all predictions for later serialization
            self.test_predicted_labels = prediction

        for score in self.scores:
            end_scores[f"{name}_{score}"] = score(
                prediction.detach().cpu().numpy(), target.detach().cpu().numpy()
            )
        for score_name in end_scores:
            self.log(score_name, end_scores[score_name], prog_bar=True)


class EventPredictionModel(AbstractPredictionModel):
    """
    Event prediction model. For validation (and test),
    we combine timestamp events that are adjacent,
    but discard ones that are too short.
    """

    def __init__(
        self,
        nfeatures: int,
        label_to_idx: Dict[str, int],
        nlabels: int,
        prediction_type: str,
        scores: List[ScoreFunction],
        validation_target_events: Dict[str, List[Dict[str, Any]]],
        test_target_events: Dict[str, List[Dict[str, Any]]],
        conf: Dict,
    ):
        super().__init__(
            nfeatures=nfeatures,
            label_to_idx=label_to_idx,
            nlabels=nlabels,
            prediction_type=prediction_type,
            scores=scores,
            conf=conf,
        )
        self.target_events = {
            "val": validation_target_events,
            "test": test_target_events,
        }

    def _score_epoch_end(self, name: str, outputs: List[Dict[str, List[Any]]]):
        flat_outputs = self._flatten_batched_outputs(
            outputs,
            keys=["target", "prediction", "prediction_logit", "filename", "timestamp"],
            # This is a list of string, not tensor, so we don't need to stack it
            dont_stack=["filename"],
        )
        target, prediction, prediction_logit, filename, timestamp = (
            flat_outputs[key]
            for key in [
                "target",
                "prediction",
                "prediction_logit",
                "filename",
                "timestamp",
            ]
        )

        predicted_events = get_events_for_all_files(
            prediction, filename, timestamp, self.idx_to_label
        )

        end_scores = {}
        end_scores[f"{name}_loss"] = self.predictor.logit_loss(prediction_logit, target)

        if name == "test":
            # Cache all predictions for later serialization
            self.test_predicted_labels = prediction
            self.test_predicted_events = predicted_events

        for score in self.scores:
            end_scores[f"{name}_{score}"] = score(
                predicted_events, self.target_events[name]
            )
            # Weird, this can happen if precision has zero guesses
            if math.isnan(end_scores[f"{name}_{score}"]):
                end_scores[f"{name}_{score}"] = 0.0
        for score_name in end_scores:
            self.log(score_name, end_scores[score_name], prog_bar=True)


class SplitMemmapDataset(Dataset):
    """
    Embeddings are memmap'ed.

    WARNING: Don't shuffle this or access will be SLOW.
    """

    def __init__(
        self,
        embedding_path: Path,
        label_to_idx: Dict[str, int],
        nlabels: int,
        split_name: str,
        embedding_type: str,
    ):
        self.embedding_path = embedding_path
        self.label_to_idx = label_to_idx
        self.nlabels = nlabels
        self.split_name = split_name
        self.embedding_type = embedding_type

        self.dim = tuple(
            json.load(
                open(embedding_path.joinpath(f"{split_name}.embedding-dimensions.json"))
            )
        )
        self.embedding_memmap = np.memmap(
            filename=embedding_path.joinpath(f"{split_name}.embeddings.npy"),
            dtype=np.float32,
            mode="r",
            shape=self.dim,
        )
        self.labels = pickle.load(
            open(embedding_path.joinpath(f"{split_name}.target-labels.pkl"), "rb")
        )
        # Only used for event-based prediction
        # For timestamp (event) embedding tasks,
        # the metadata for each instance is {filename: , timestamp: }.
        if self.embedding_type == "event":
            filename_timestamps_json = embedding_path.joinpath(
                f"{split_name}.filename-timestamps.json"
            )
            self.metadata = [
                {"filename": filename, "timestamp": timestamp}
                for filename, timestamp in json.load(open(filename_timestamps_json))
            ]
        else:
            self.metadata = [{}] * self.dim[0]
        assert len(self.labels) == self.dim[0]
        assert len(self.labels) == len(self.embedding_memmap)
        assert len(self.labels) == len(self.metadata)
        assert self.embedding_memmap[0].shape[0] == self.dim[1]

    def __len__(self) -> int:
        return self.dim[0]

    def __getitem__(self, idx) -> Tuple[torch.Tensor, torch.Tensor, Dict[str, Any]]:
        """
        For all labels, return a multi or one-hot vector.
        This allows us to have tensors that are all the same shape.
        Later we reduce this with an argmax to get the vocabulary indices.
            We also include the filename and timestamp, which we need
        for evaluation of timestamp (event) tasks.
        We also return the metadata as a Dict.
        """
        x = self.embedding_memmap[idx]
        labels = [self.label_to_idx[str(label)] for label in self.labels[idx]]
        y = label_to_binary_vector(labels, self.nlabels)
        return x, y, self.metadata[idx]


def create_events_from_prediction(
    prediction_dict: Dict[float, torch.Tensor],
    threshold: float = 0.5,
    # TODO: Honestly this stuff belongs in the scoring method
    # Like when you choose the event scoring approach, it should pick this
    # and wrap it somewhere else.
    min_duration=60.0,
) -> IntervalTree:
    """
    Takes a set of prediction tensors keyed on timestamps and generates events.
    (This is for one particular audio scene.)
    We convert the prediction tensor to a binary label based on the threshold value. Any
    events occurring at adjacent timestamps are considered to be part of the same event.
    This loops through and creates events for each label class. Disregards events that
    are less than the min_duration milliseconds.

    Args:
        prediction_dict: A dictionary of predictions keyed on timestamp
            {timestamp -> prediction}. The prediction is a tensor of label
            probabilities.
        threshold: Threshold for determining whether to apply a label
        min_duration: the minimum duration in milliseconds for an
                event to be included.

    Returns:
        An IntervalTree object containing all the events from the predictions.
    """
    # print("prediction_dict", prediction_dict)

    # Make sure the timestamps are in the correct order
    timestamps = np.array(sorted(prediction_dict.keys()))
    # print("timestamps", timestamps)

    # Create a sorted numpy matrix of frame level predictions for this file. We convert
    # to a numpy array here before applying a median filter.
    predictions = np.stack(
        [prediction_dict[t].detach().cpu().numpy() for t in timestamps]
    )
    # print("predictions", predictions)

    # We can apply a median filter here to smooth out events, but b/c participants
    # can select their own timestamp interval, selecting the filter window becomes
    # challenging and could give an unfair advantage -- so we leave out for now.
    # This could look something like this:
    # ts_diff = timestamps[1] - timestamps[0]
    # filter_width = int(round(median_filter_ms / ts_diff))
    # predictions = median_filter(predictions, size=(filter_width, 1))

    # Convert probabilities to binary vectors based on threshold
    predictions = (predictions > threshold).astype(np.int8)

    event_tree = IntervalTree()
    for label in range(predictions.shape[1]):
        for group in more_itertools.consecutive_groups(
            np.where(predictions[:, label])[0]
        ):
            grouptuple = tuple(group)
            startidx, endidx = (grouptuple[0], grouptuple[-1])

            start = timestamps[startidx]
            end = timestamps[endidx]
            # Add event if greater than the minimum duration threshold
            if end - start >= min_duration:
                # We probably don't need this interval tree and can remove it maybe
                # from requirements
                event_tree.addi(begin=start, end=end, data=label)

    # Er why return an intervaltree when we immediately postprocess it to a dict?
    return event_tree


def get_events_for_all_files(
    predictions: torch.Tensor,
    filenames: List[str],
    timestamps: torch.Tensor,
    idx_to_label: Dict[int, str],
) -> Dict[str, List[Dict[str, Any]]]:
    """
    Produces lists of events from a set of frame based label probabilities.
    The input prediction tensor may contain frame predictions from a set of different
    files concatenated together. file_timestamps has a list of filenames and
    timestamps for each frame in the predictions tensor.

    We split the predictions into separate tensors based on the filename and compute
    events based on those individually.

    Args:
        predictions: a tensor of frame based multi-label predictions.
        filenames: a list of filenames where each entry corresponds
            to a frame in the predictions tensor.
        timestamps: a list of timestamps where each entry corresponds
            to a frame in the predictions tensor.
        idx_to_label: Index to label mapping.

    Returns:
        A dictionary of lists of events keyed on the filename slug.
        The event list is of dicts of the following format:
            {"label": str, "start": float ms, "end": float ms}
    """
    # This probably could be more efficient if we make the assumption that
    # timestamps are in sorted order. But this makes sure of it.
    assert predictions.shape[0] == len(filenames)
    assert predictions.shape[0] == len(timestamps)
    event_files: Dict[str, Dict[float, torch.Tensor]] = {}
    for i, (filename, timestamp) in enumerate(zip(filenames, timestamps)):
        slug = Path(filename).name

        # Key on the slug to be consistent with the ground truth
        if slug not in event_files:
            event_files[slug] = {}

        # Save the predictions for the file keyed on the timestamp
        event_files[slug][float(timestamp)] = predictions[i]

    # Create events for all the different files. Store all the events as a dictionary
    # with the same format as the ground truth from the luigi pipeline.
    # Ex) { slug -> [{"label" : "woof", "start": 0.0, "end": 2.32}, ...], ...}
    event_dict = {}
    for slug, timestamp_predictions in tqdm(event_files.items()):
        # print(timestamp_predictions)
        event_tree = create_events_from_prediction(timestamp_predictions)
        events = []
        for interval in sorted(event_tree):
            # TODO: Do this earlier?
            label = idx_to_label[interval.data]
            # TODO: start and end? Let's use begin and end like interval tree?
            events.append(
                {"label": label, "start": interval.begin, "end": interval.end}
            )

        event_dict[slug] = events

    return event_dict


def label_vocab_nlabels(embedding_path: Path) -> Tuple[pd.DataFrame, int]:
    label_vocab = pd.read_csv(embedding_path.joinpath("labelvocabulary.csv"))

    nlabels = len(label_vocab)
    assert nlabels == label_vocab["idx"].max() + 1
    return (label_vocab, nlabels)


def dataloader_from_split_name(
    split_name: str,
    embedding_path: Path,
    label_to_idx: Dict[str, int],
    nlabels: int,
    embedding_type: str,
    batch_size: int = 64,
) -> DataLoader:
    dataset = SplitMemmapDataset(
        embedding_path=embedding_path,
        label_to_idx=label_to_idx,
        nlabels=nlabels,
        split_name=split_name,
        embedding_type=embedding_type,
    )

    print(
        f"Getting embeddings for split {split_name}, "
        + f"which has {len(split_name)} instances."
    )

    return DataLoader(
        dataset,
        batch_size=batch_size,
        # We don't shuffle because it's slow.
        # Also we want predicted labels in the same order as
        # target labels.
        shuffle=False,
    )


def task_predictions_train(
    embedding_path: Path,
    embedding_size: int,
    metadata: Dict[str, Any],
    label_to_idx: Dict[str, int],
    nlabels: int,
    scores: List[ScoreFunction],
    conf: Dict,
    gpus: Optional[int],
) -> Tuple[torch.nn.Module, pl.Trainer, float, str]:
    predictor: AbstractPredictionModel
    if metadata["embedding_type"] == "event":
        validation_target_events = json.load(
            embedding_path.joinpath("valid.json").open()
        )
        test_target_events = json.load(embedding_path.joinpath("test.json").open())
        predictor = EventPredictionModel(
            nfeatures=embedding_size,
            label_to_idx=label_to_idx,
            nlabels=nlabels,
            prediction_type=metadata["prediction_type"],
            scores=scores,
            validation_target_events=validation_target_events,
            test_target_events=test_target_events,
            conf=conf,
        )
    elif metadata["embedding_type"] == "scene":
        predictor = ScenePredictionModel(
            nfeatures=embedding_size,
            label_to_idx=label_to_idx,
            nlabels=nlabels,
            prediction_type=metadata["prediction_type"],
            scores=scores,
            conf=conf,
        )
    else:
        raise ValueError(f"Unknown embedding_type {metadata['embedding_type']}")

    # First score is the target
    target_score = f"val_{str(scores[0])}"

    if scores[0].maximize:
        mode = "max"
    else:
        mode = "min"
    checkpoint_callback = ModelCheckpoint(monitor=target_score, mode=mode)
    early_stop_callback = EarlyStopping(
        monitor=target_score,
        min_delta=0.00,
        patience=conf["patience"],
        verbose=False,
        mode=mode,
    )

    # Try also pytorch profiler
    # profiler = pl.profiler.AdvancedProfiler(output_filename="predictions-profile.txt")
    trainer = pl.Trainer(
        callbacks=[checkpoint_callback, early_stop_callback],
        gpus=gpus,
        max_epochs=conf["max_epochs"],
        # profiler=profiler,
        # profiler="pytorch",
        profiler="simple",
    )
    train_dataloader = dataloader_from_split_name(
        "train", embedding_path, label_to_idx, nlabels, metadata["embedding_type"]
    )
    valid_dataloader = dataloader_from_split_name(
        "valid", embedding_path, label_to_idx, nlabels, metadata["embedding_type"]
    )
    trainer.fit(predictor, train_dataloader, valid_dataloader)
    if checkpoint_callback.best_model_score is not None:
        return (
            predictor,
            trainer,
            checkpoint_callback.best_model_score.detach().cpu(),
            mode,
        )
    else:
        raise ValueError(
            f"No score {checkpoint_callback.best_model_score} for this model"
        )


def task_predictions(
    embedding_path: Path,
    scene_embedding_size: int,
    timestamp_embedding_size: int,
    gpus: Optional[int],
):
    metadata = json.load(embedding_path.joinpath("task_metadata.json").open())
    label_vocab, nlabels = label_vocab_nlabels(embedding_path)

    wandb.init(project="heareval", tags=["predictions", embedding_path.name])

    if metadata["embedding_type"] == "scene":
        embedding_size = scene_embedding_size
    elif metadata["embedding_type"] == "event":
        embedding_size = timestamp_embedding_size
    else:
        raise ValueError(f"Unknown embedding type {metadata['embedding_type']}")

    label_to_idx = label_vocab_as_dict(label_vocab, key="label", value="idx")
    scores = [
        available_scores[score](label_to_idx=label_to_idx)
        for score in metadata["evaluation"]
    ]

    def print_scores(mode, scores_and_trainers):
        # Pick the model with the best validation score
        scores_and_trainers.sort(key=lambda st: -st[0])
        if mode == "max":
            pass
        elif mode == "min":
            scores_and_trainers.reverse()
        else:
            raise ValueError(f"mode = {mode}")
        # print(mode)
        for score, trainer, predictor in scores_and_trainers:
            print(score, dict(predictor.hparams))

    mode = None
    scores_and_trainers = []
    # Model selection
    confs = list(ParameterGrid(PARAM_GRID))
    rng = random.Random(0)
    rng.shuffle(confs)
    for conf in tqdm(confs[:GRID_POINTS], desc="grid"):
        # TODO: Assert mode doesn't change?
        predictor, trainer, best_model_score, mode = task_predictions_train(
            embedding_path=embedding_path,
            embedding_size=embedding_size,
            metadata=metadata,
            label_to_idx=label_to_idx,
            nlabels=nlabels,
            scores=scores,
            conf=conf,
            gpus=gpus,
        )
        scores_and_trainers.append((best_model_score, trainer, predictor))
        print_scores(mode, scores_and_trainers)

    # Use that model to compute test scores
    best_score, best_trainer, best_predictor = scores_and_trainers[0]
    print()
    print("Best validation score", best_score, dict(best_predictor.hparams))

    open(embedding_path.joinpath("test.best-model-config.json"), "wt").write(
        json.dumps(dict(best_predictor.hparams), indent=4)
    )

    test_dataloader = dataloader_from_split_name(
        "test", embedding_path, label_to_idx, nlabels, metadata["embedding_type"]
    )
    test_scores = best_trainer.test(ckpt_path="best", test_dataloaders=test_dataloader)
    assert len(test_scores) == 1, "Should have only one test dataloader"
    test_scores = test_scores[0]

    open(embedding_path.joinpath("test.predicted-scores.json"), "wt").write(
        json.dumps(test_scores, indent=4)
    )

<<<<<<< HEAD
    open(embedding_path.joinpath("test.best-model-config.json"), "wt").write(
        json.dumps(dict(best_predictor.hparams), indent=4)
    )

=======
>>>>>>> c6a4c88f
    # Cache predictions for secondary sanity-check evaluation
    if metadata["embedding_type"] == "event":
        json.dump(
            best_predictor.test_predicted_events,
            embedding_path.joinpath("test.predictions.json").open("w"),
            indent=4,
        )
    pickle.dump(
        best_predictor.test_predicted_labels,
        open(embedding_path.joinpath("test.predicted-labels.pkl"), "wb"),
    )<|MERGE_RESOLUTION|>--- conflicted
+++ resolved
@@ -737,13 +737,6 @@
         json.dumps(test_scores, indent=4)
     )
 
-<<<<<<< HEAD
-    open(embedding_path.joinpath("test.best-model-config.json"), "wt").write(
-        json.dumps(dict(best_predictor.hparams), indent=4)
-    )
-
-=======
->>>>>>> c6a4c88f
     # Cache predictions for secondary sanity-check evaluation
     if metadata["embedding_type"] == "event":
         json.dump(
