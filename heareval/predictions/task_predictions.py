#!/usr/bin/env python3
"""
Map embeddings to predictions for every downstream task and store
test predictions to disk.

Model selection over the validation score.

TODO:
    * Profiling should occur here (both embedding time AFTER loading
    to GPU, and complete wall time include disk writes).
    * If disk speed is the limiting factor maybe we should train
    many models simultaneously with one disk read?
"""

import json
import math
import pickle
import random
from collections import defaultdict
from pathlib import Path
from typing import Any, DefaultDict, Dict, List, Optional, Tuple

import more_itertools
import numpy as np
import pandas as pd
import pytorch_lightning as pl
import torch
import wandb
from intervaltree import IntervalTree
from pytorch_lightning.callbacks.early_stopping import EarlyStopping
from pytorch_lightning.callbacks.model_checkpoint import ModelCheckpoint
from sklearn.model_selection import ParameterGrid
from torch.utils.data import DataLoader, Dataset
from tqdm.auto import tqdm

from heareval.score import (
    ScoreFunction,
    available_scores,
    label_vocab_as_dict,
    label_to_binary_vector,
)

PARAM_GRID = {
    "hidden_layers": [0, 1, 2],
    "hidden_dim": [512],
    "dropout": [0.0, 0.2, 0.4],
    "lr": [1e-3, 1e-4, 1e-5],
    # "patience": [3, 10],
    "patience": [3],
    "max_epochs": [100],
}
GRID_POINTS = 5


class OneHotToCrossEntropyLoss(pl.LightningModule):
    def __init__(self):
        super().__init__()
        self.loss = torch.nn.CrossEntropyLoss()

    def forward(self, y_hat: torch.Tensor, y: torch.Tensor) -> torch.Tensor:
        # One and only one label per class
        assert torch.all(
            torch.sum(y, dim=1) == torch.ones(y.shape[0], device=self.device)
        )
        y = y.argmax(dim=1)
        return self.loss(y_hat, y)


class FullyConnectedPrediction(torch.nn.Module):
    def __init__(self, nfeatures: int, nlabels: int, prediction_type: str, conf: Dict):
        super().__init__()

        hidden_modules = []
        curdim = nfeatures
        # Honestly, we don't really know what activation preceded
        # us for the final embedding.
        last_activation = "linear"
        for i in range(conf["hidden_layers"]):
            hidden_modules.append(torch.nn.Linear(curdim, conf["hidden_dim"]))
            torch.nn.init.xavier_normal_(
                hidden_modules[-1].weight,
                gain=torch.nn.init.calculate_gain(last_activation),
            )
            self.dropout = torch.nn.Dropout(conf["dropout"])
            self.relu = torch.nn.ReLU()
            curdim = conf["hidden_dim"]
            last_activation = "relu"

        self.hidden = torch.nn.Sequential(*hidden_modules)
        self.projection = torch.nn.Linear(curdim, nlabels)

        torch.nn.init.xavier_normal_(
            self.projection.weight, gain=torch.nn.init.calculate_gain(last_activation)
        )
        self.logit_loss: torch.nn.Module
        if prediction_type == "multilabel":
            self.activation: torch.nn.Module = torch.nn.Sigmoid()
            self.logit_loss = torch.nn.BCEWithLogitsLoss()
        elif prediction_type == "multiclass":
            self.activation = torch.nn.Softmax()
            self.logit_loss = OneHotToCrossEntropyLoss()
        else:
            raise ValueError(f"Unknown prediction_type {prediction_type}")

    def forward_logit(self, x: torch.Tensor) -> torch.Tensor:
        x = self.hidden(x)
        x = self.projection(x)
        return x

    def forward(self, x: torch.Tensor) -> torch.Tensor:
        x = self.forward_logit(x)
        x = self.activation(x)
        return x


class AbstractPredictionModel(pl.LightningModule):
    def __init__(
        self,
        nfeatures: int,
        label_to_idx: Dict[str, int],
        nlabels: int,
        prediction_type: str,
        scores: List[ScoreFunction],
        conf: Dict,
    ):
        super().__init__()

        self.save_hyperparameters(conf)

        self.predictor = FullyConnectedPrediction(
            nfeatures, nlabels, prediction_type, conf
        )
        self.label_to_idx = label_to_idx
        self.idx_to_label: Dict[int, str] = {
            idx: label for (label, idx) in self.label_to_idx.items()
        }
        self.scores = scores

    def forward(self, x):
        return self.predictor(x)

    def training_step(self, batch, batch_idx):
        # training_step defined the train loop.
        # It is independent of forward
        x, y, _ = batch
        y_hat = self.predictor.forward_logit(x)
        loss = self.predictor.logit_loss(y_hat, y)
        # Logging to TensorBoard by default
        self.log("train_loss", loss)
        return loss

    def _step(self, batch, batch_idx):
        # -> Dict[str, Union[torch.Tensor, List(str)]]:
        x, y, metadata = batch
        y_hat = self.predictor.forward_logit(x)
        y_pr = self.predictor(x)
        z = {
            "prediction": y_pr,
            "prediction_logit": y_hat,
            "target": y,
        }
        # https://stackoverflow.com/questions/38987/how-do-i-merge-two-dictionaries-in-a-single-expression-taking-union-of-dictiona
        return {**z, **metadata}

    def validation_step(self, batch, batch_idx):
        return self._step(batch, batch_idx)

    def test_step(self, batch, batch_idx):
        return self._step(batch, batch_idx)

    # Implement this for each inheriting class
    # TODO: Can we combine the boilerplate for both of these?
    def _score_epoch_end(self, name: str, outputs: List[Dict[str, List[Any]]]):
        """
        Return at the end of every validation and test epoch.
        :param name: "val" or "test"
        :param outputs: Unflattened minibatches from {name}_step,
            each with "target", "prediction", and additional metadata,
            with a list of values for each instance in the batch.
        :return:
        """
        raise NotImplementedError("Implement this in children")

    def validation_epoch_end(self, outputs: List[Dict[str, List[Any]]]):
        self._score_epoch_end("val", outputs)

    def test_epoch_end(self, outputs: List[Dict[str, List[Any]]]):
        self._score_epoch_end("test", outputs)

    def _flatten_batched_outputs(
        self,
        outputs,  #: Union[torch.Tensor, List[str]],
        keys: List[str],
        dont_stack: List[str] = [],
    ) -> Dict:
        # ) -> Dict[str, Union[torch.Tensor, List[str]]]:
        flat_outputs_default: DefaultDict = defaultdict(list)
        for output in outputs:
            assert set(output.keys()) == set(keys)
            for key in keys:
                flat_outputs_default[key] += output[key]
        flat_outputs = dict(flat_outputs_default)
        for key in keys:
            if key in dont_stack:
                continue
            else:
                flat_outputs[key] = torch.stack(flat_outputs[key])
        return flat_outputs

    def configure_optimizers(self):
        optimizer = torch.optim.Adam(self.parameters(), lr=self.hparams.lr)
        return optimizer


class ScenePredictionModel(AbstractPredictionModel):
    """
    Prediction model with simple scoring over entire audio scenes.
    """

    def __init__(
        self,
        nfeatures: int,
        label_to_idx: Dict[str, int],
        nlabels: int,
        prediction_type: str,
        scores: List[ScoreFunction],
        conf: Dict,
    ):
        super().__init__(
            nfeatures=nfeatures,
            label_to_idx=label_to_idx,
            nlabels=nlabels,
            prediction_type=prediction_type,
            scores=scores,
            conf=conf,
        )

    def _score_epoch_end(self, name: str, outputs: List[Dict[str, List[Any]]]):
        flat_outputs = self._flatten_batched_outputs(
            outputs, keys=["target", "prediction", "prediction_logit"]
        )
        target, prediction, prediction_logit = (
            flat_outputs[key] for key in ["target", "prediction", "prediction_logit"]
        )

        end_scores = {}
        end_scores[f"{name}_loss"] = self.predictor.logit_loss(prediction_logit, target)

        if name == "test":
            # Cache all predictions for later serialization
            self.test_predicted_labels = prediction

        for score in self.scores:
            end_scores[f"{name}_{score}"] = score(
                prediction.detach().cpu().numpy(), target.detach().cpu().numpy()
            )
        for score_name in end_scores:
            self.log(score_name, end_scores[score_name], prog_bar=True)


class EventPredictionModel(AbstractPredictionModel):
    """
    Event prediction model. For validation (and test),
    we combine timestamp events that are adjacent,
    but discard ones that are too short.
    """

    def __init__(
        self,
        nfeatures: int,
        label_to_idx: Dict[str, int],
        nlabels: int,
        prediction_type: str,
        scores: List[ScoreFunction],
        validation_target_events: Dict[str, List[Dict[str, Any]]],
        test_target_events: Dict[str, List[Dict[str, Any]]],
        conf: Dict,
    ):
        super().__init__(
            nfeatures=nfeatures,
            label_to_idx=label_to_idx,
            nlabels=nlabels,
            prediction_type=prediction_type,
            scores=scores,
            conf=conf,
        )
        self.target_events = {
            "val": validation_target_events,
            "test": test_target_events,
        }

    def _score_epoch_end(self, name: str, outputs: List[Dict[str, List[Any]]]):
        flat_outputs = self._flatten_batched_outputs(
            outputs,
            keys=["target", "prediction", "prediction_logit", "filename", "timestamp"],
            # This is a list of string, not tensor, so we don't need to stack it
            dont_stack=["filename"],
        )
        target, prediction, prediction_logit, filename, timestamp = (
            flat_outputs[key]
            for key in [
                "target",
                "prediction",
                "prediction_logit",
                "filename",
                "timestamp",
            ]
        )

        predicted_events = get_events_for_all_files(
            prediction, filename, timestamp, self.idx_to_label
        )

        end_scores = {}
        end_scores[f"{name}_loss"] = self.predictor.logit_loss(prediction_logit, target)

        if name == "test":
            # Cache all predictions for later serialization
            self.test_predicted_labels = prediction
            self.test_predicted_events = predicted_events

        for score in self.scores:
            end_scores[f"{name}_{score}"] = score(
                predicted_events, self.target_events[name]
            )
            # Weird, this can happen if precision has zero guesses
            if math.isnan(end_scores[f"{name}_{score}"]):
                end_scores[f"{name}_{score}"] = 0.0
        for score_name in end_scores:
            self.log(score_name, end_scores[score_name], prog_bar=True)


class SplitMemmapDataset(Dataset):
    """
    Embeddings are memmap'ed.

    WARNING: Don't shuffle this or access will be SLOW.
    """

    def __init__(
        self,
        embedding_path: Path,
        label_to_idx: Dict[str, int],
        nlabels: int,
        split_name: str,
        embedding_type: str,
    ):
        self.embedding_path = embedding_path
        self.label_to_idx = label_to_idx
        self.nlabels = nlabels
        self.split_name = split_name
        self.embedding_type = embedding_type

        self.dim = tuple(
            json.load(
                open(embedding_path.joinpath(f"{split_name}.embedding-dimensions.json"))
            )
        )
        self.embedding_memmap = np.memmap(
            filename=embedding_path.joinpath(f"{split_name}.embeddings.npy"),
            dtype=np.float32,
            mode="r",
            shape=self.dim,
        )
        self.labels = pickle.load(
            open(embedding_path.joinpath(f"{split_name}.target-labels.pkl"), "rb")
        )
        # Only used for event-based prediction
        # For timestamp (event) embedding tasks,
        # the metadata for each instance is {filename: , timestamp: }.
        if self.embedding_type == "event":
            filename_timestamps_json = embedding_path.joinpath(
                f"{split_name}.filename-timestamps.json"
            )
            self.metadata = [
                {"filename": filename, "timestamp": timestamp}
                for filename, timestamp in json.load(open(filename_timestamps_json))
            ]
        else:
            self.metadata = [{}] * self.dim[0]
        assert len(self.labels) == self.dim[0]
        assert len(self.labels) == len(self.embedding_memmap)
        assert len(self.labels) == len(self.metadata)
        assert self.embedding_memmap[0].shape[0] == self.dim[1]

    def __len__(self) -> int:
        return self.dim[0]

    def __getitem__(self, idx) -> Tuple[torch.Tensor, torch.Tensor, Dict[str, Any]]:
        """
        For all labels, return a multi or one-hot vector.
        This allows us to have tensors that are all the same shape.
        Later we reduce this with an argmax to get the vocabulary indices.
            We also include the filename and timestamp, which we need
        for evaluation of timestamp (event) tasks.
        We also return the metadata as a Dict.
        """
        x = self.embedding_memmap[idx]
<<<<<<< HEAD
        labels = [self.label_to_idx[str(label)] for label in self.labels[idx]]
        y = label_to_binary_vector(labels, self.nlabels)
        return x, y, self.metadata[idx]
=======
        y = [self.label_to_idx[str(label)] for label in self.labels[idx]]
        # Lame special case
        if not y:
            return (
                np.array(x),
                # BCEWithLogitsLoss wants float not long targets
                torch.zeros((self.nlabels,), dtype=torch.int32).float(),
                self.metadata[idx],
            )
        # TODO: Could rewrite faster using scatter_:
        # https://discuss.pytorch.org/t/what-kind-of-loss-is-better-to-use-in-multilabel-classification/32203/4
        return (
            np.array(x),
            # BCEWithLogitsLoss wants float not long targets
            torch.nn.functional.one_hot(torch.LongTensor(y), num_classes=self.nlabels)
            .max(axis=0)
            .values.float(),
            self.metadata[idx],
        )
>>>>>>> 3777e5cc


def create_events_from_prediction(
    prediction_dict: Dict[float, torch.Tensor],
    threshold: float = 0.5,
    # TODO: Honestly this stuff belongs in the scoring method
    # Like when you choose the event scoring approach, it should pick this
    # and wrap it somewhere else.
    min_duration=60.0,
) -> IntervalTree:
    """
    Takes a set of prediction tensors keyed on timestamps and generates events.
    (This is for one particular audio scene.)
    We convert the prediction tensor to a binary label based on the threshold value. Any
    events occurring at adjacent timestamps are considered to be part of the same event.
    This loops through and creates events for each label class. Disregards events that
    are less than the min_duration milliseconds.

    Args:
        prediction_dict: A dictionary of predictions keyed on timestamp
            {timestamp -> prediction}. The prediction is a tensor of label
            probabilities.
        threshold: Threshold for determining whether to apply a label
        min_duration: the minimum duration in milliseconds for an
                event to be included.

    Returns:
        An IntervalTree object containing all the events from the predictions.
    """
    # print("prediction_dict", prediction_dict)

    # Make sure the timestamps are in the correct order
    timestamps = np.array(sorted(prediction_dict.keys()))
    # print("timestamps", timestamps)

    # Create a sorted numpy matrix of frame level predictions for this file. We convert
    # to a numpy array here before applying a median filter.
    predictions = np.stack(
        [prediction_dict[t].detach().cpu().numpy() for t in timestamps]
    )
    # print("predictions", predictions)

    # We can apply a median filter here to smooth out events, but b/c participants
    # can select their own timestamp interval, selecting the filter window becomes
    # challenging and could give an unfair advantage -- so we leave out for now.
    # This could look something like this:
    # ts_diff = timestamps[1] - timestamps[0]
    # filter_width = int(round(median_filter_ms / ts_diff))
    # predictions = median_filter(predictions, size=(filter_width, 1))

    # Convert probabilities to binary vectors based on threshold
    predictions = (predictions > threshold).astype(np.int8)

    event_tree = IntervalTree()
    for label in range(predictions.shape[1]):
        for group in more_itertools.consecutive_groups(
            np.where(predictions[:, label])[0]
        ):
            grouptuple = tuple(group)
            startidx, endidx = (grouptuple[0], grouptuple[-1])

            start = timestamps[startidx]
            end = timestamps[endidx]
            # Add event if greater than the minimum duration threshold
            if end - start >= min_duration:
                # We probably don't need this interval tree and can remove it maybe
                # from requirements
                event_tree.addi(begin=start, end=end, data=label)

    # Er why return an intervaltree when we immediately postprocess it to a dict?
    return event_tree


def get_events_for_all_files(
    predictions: torch.Tensor,
    filenames: List[str],
    timestamps: torch.Tensor,
    idx_to_label: Dict[int, str],
) -> Dict[str, List[Dict[str, Any]]]:
    """
    Produces lists of events from a set of frame based label probabilities.
    The input prediction tensor may contain frame predictions from a set of different
    files concatenated together. file_timestamps has a list of filenames and
    timestamps for each frame in the predictions tensor.

    We split the predictions into separate tensors based on the filename and compute
    events based on those individually.

    Args:
        predictions: a tensor of frame based multi-label predictions.
        filenames: a list of filenames where each entry corresponds
            to a frame in the predictions tensor.
        timestamps: a list of timestamps where each entry corresponds
            to a frame in the predictions tensor.
        idx_to_label: Index to label mapping.

    Returns:
        A dictionary of lists of events keyed on the filename slug.
        The event list is of dicts of the following format:
            {"label": str, "start": float ms, "end": float ms}
    """
    # This probably could be more efficient if we make the assumption that
    # timestamps are in sorted order. But this makes sure of it.
    assert predictions.shape[0] == len(filenames)
    assert predictions.shape[0] == len(timestamps)
    event_files: Dict[str, Dict[float, torch.Tensor]] = {}
    for i, (filename, timestamp) in enumerate(zip(filenames, timestamps)):
        slug = Path(filename).name

        # Key on the slug to be consistent with the ground truth
        if slug not in event_files:
            event_files[slug] = {}

        # Save the predictions for the file keyed on the timestamp
        event_files[slug][float(timestamp)] = predictions[i]

    # Create events for all the different files. Store all the events as a dictionary
    # with the same format as the ground truth from the luigi pipeline.
    # Ex) { slug -> [{"label" : "woof", "start": 0.0, "end": 2.32}, ...], ...}
    event_dict = {}
    for slug, timestamp_predictions in tqdm(event_files.items()):
        # print(timestamp_predictions)
        event_tree = create_events_from_prediction(timestamp_predictions)
        events = []
        for interval in sorted(event_tree):
            # TODO: Do this earlier?
            label = idx_to_label[interval.data]
            # TODO: start and end? Let's use begin and end like interval tree?
            events.append(
                {"label": label, "start": interval.begin, "end": interval.end}
            )

        event_dict[slug] = events

    return event_dict


def label_vocab_nlabels(embedding_path: Path) -> Tuple[pd.DataFrame, int]:
    label_vocab = pd.read_csv(embedding_path.joinpath("labelvocabulary.csv"))

    nlabels = len(label_vocab)
    assert nlabels == label_vocab["idx"].max() + 1
    return (label_vocab, nlabels)


def dataloader_from_split_name(
    split_name: str,
    embedding_path: Path,
    label_to_idx: Dict[str, int],
    nlabels: int,
    embedding_type: str,
    batch_size: int = 64,
) -> DataLoader:
    dataset = SplitMemmapDataset(
        embedding_path=embedding_path,
        label_to_idx=label_to_idx,
        nlabels=nlabels,
        split_name=split_name,
        embedding_type=embedding_type,
    )

    print(
        f"Getting embeddings for split {split_name}, "
<<<<<<< HEAD
        + f"which has {len(split_name)} instances."
=======
        + f"which has {len(dataset)} instances."
>>>>>>> 3777e5cc
    )

    return DataLoader(
        dataset,
        batch_size=batch_size,
        # We don't shuffle because it's slow.
        # Also we want predicted labels in the same order as
        # target labels.
        shuffle=False,
    )


def task_predictions_train(
    embedding_path: Path,
    embedding_size: int,
    metadata: Dict[str, Any],
    label_to_idx: Dict[str, int],
    nlabels: int,
    scores: List[ScoreFunction],
    conf: Dict,
    gpus: Optional[int],
) -> Tuple[torch.nn.Module, pl.Trainer, float, str]:
    predictor: AbstractPredictionModel
    if metadata["embedding_type"] == "event":
        validation_target_events = json.load(
            embedding_path.joinpath("valid.json").open()
        )
        test_target_events = json.load(embedding_path.joinpath("test.json").open())
        predictor = EventPredictionModel(
            nfeatures=embedding_size,
            label_to_idx=label_to_idx,
            nlabels=nlabels,
            prediction_type=metadata["prediction_type"],
            scores=scores,
            validation_target_events=validation_target_events,
            test_target_events=test_target_events,
            conf=conf,
        )
    elif metadata["embedding_type"] == "scene":
        predictor = ScenePredictionModel(
            nfeatures=embedding_size,
            label_to_idx=label_to_idx,
            nlabels=nlabels,
            prediction_type=metadata["prediction_type"],
            scores=scores,
            conf=conf,
        )
    else:
        raise ValueError(f"Unknown embedding_type {metadata['embedding_type']}")

    # First score is the target
    target_score = f"val_{str(scores[0])}"

    if scores[0].maximize:
        mode = "max"
    else:
        mode = "min"
    checkpoint_callback = ModelCheckpoint(monitor=target_score, mode=mode)
    early_stop_callback = EarlyStopping(
        monitor=target_score,
        min_delta=0.00,
<<<<<<< HEAD
        # patience=50,
        patience=3,
=======
        patience=conf["patience"],
>>>>>>> 3777e5cc
        verbose=False,
        mode=mode,
    )

    # Try also pytorch profiler
    # profiler = pl.profiler.AdvancedProfiler(output_filename="predictions-profile.txt")
    trainer = pl.Trainer(
        callbacks=[checkpoint_callback, early_stop_callback],
        gpus=gpus,
        max_epochs=conf["max_epochs"],
        # profiler=profiler,
        # profiler="pytorch",
        profiler="simple",
    )
    train_dataloader = dataloader_from_split_name(
        "train", embedding_path, label_to_idx, nlabels, metadata["embedding_type"]
    )
    valid_dataloader = dataloader_from_split_name(
        "valid", embedding_path, label_to_idx, nlabels, metadata["embedding_type"]
    )
    trainer.fit(predictor, train_dataloader, valid_dataloader)
    if checkpoint_callback.best_model_score is not None:
<<<<<<< HEAD
        return predictor, trainer, checkpoint_callback.best_model_score.item(), mode
=======
        return (
            predictor,
            trainer,
            checkpoint_callback.best_model_score.detach().cpu(),
            mode,
        )
>>>>>>> 3777e5cc
    else:
        raise ValueError(
            f"No score {checkpoint_callback.best_model_score} for this model"
        )


def task_predictions(
    embedding_path: Path,
    scene_embedding_size: int,
    timestamp_embedding_size: int,
    gpus: Optional[int],
):
    metadata = json.load(embedding_path.joinpath("task_metadata.json").open())
    label_vocab, nlabels = label_vocab_nlabels(embedding_path)

    wandb.init(project="heareval", tags=["predictions", embedding_path.name])

    if metadata["embedding_type"] == "scene":
        embedding_size = scene_embedding_size
    elif metadata["embedding_type"] == "event":
        embedding_size = timestamp_embedding_size
    else:
        raise ValueError(f"Unknown embedding type {metadata['embedding_type']}")

    label_to_idx = label_vocab_as_dict(label_vocab, key="label", value="idx")
    scores = [
        available_scores[score](label_to_idx=label_to_idx)
        for score in metadata["evaluation"]
    ]

    def print_scores(mode, scores_and_trainers):
        # Pick the model with the best validation score
        scores_and_trainers.sort(key=lambda st: -st[0])
        if mode == "max":
            pass
        elif mode == "min":
            scores_and_trainers.reverse()
        else:
            raise ValueError(f"mode = {mode}")
        # print(mode)
        for score, trainer, predictor in scores_and_trainers:
            print(score, dict(predictor.hparams))

    mode = None
    scores_and_trainers = []
    # Model selection
    confs = list(ParameterGrid(PARAM_GRID))
    rng = random.Random(0)
    rng.shuffle(confs)
    for conf in tqdm(confs[:GRID_POINTS], desc="grid"):
        # TODO: Assert mode doesn't change?
        predictor, trainer, best_model_score, mode = task_predictions_train(
            embedding_path=embedding_path,
            embedding_size=embedding_size,
            metadata=metadata,
            label_to_idx=label_to_idx,
            nlabels=nlabels,
            scores=scores,
            conf=conf,
            gpus=gpus,
        )
        scores_and_trainers.append((best_model_score, trainer, predictor))
<<<<<<< HEAD

    # Pick the model with the best validation score
    scores_and_trainers.sort(key=lambda st: -st[0])
    if mode == "max":
        pass
    elif mode == "min":
        scores_and_trainers.reverse()
    else:
        raise ValueError(f"mode = {mode}")
    # print(mode)
    # print(scores_and_trainers)

    # Use that model to compute test scores
    best_score, best_trainer, best_predictor = scores_and_trainers[0]
    print("Best validation score", best_score)
=======
        print_scores(mode, scores_and_trainers)

    # Use that model to compute test scores
    best_score, best_trainer, best_predictor = scores_and_trainers[0]
    print()
    print("Best validation score", best_score, dict(best_predictor.hparams))
>>>>>>> 3777e5cc
    test_dataloader = dataloader_from_split_name(
        "test", embedding_path, label_to_idx, nlabels, metadata["embedding_type"]
    )
    test_scores = best_trainer.test(ckpt_path="best", test_dataloaders=test_dataloader)
    assert len(test_scores) == 1, "Should have only one test dataloader"
    test_scores = test_scores[0]

    open(embedding_path.joinpath("test.predicted-scores.json"), "wt").write(
        json.dumps(test_scores, indent=4)
    )

<<<<<<< HEAD
    # Cache predictions for secondary sanity-check evaluation
    if metadata["embedding_type"] == "event":
        json.dump(
            best_predictor.test_predicted_events,
            embedding_path.joinpath("test.predictions.json").open("w"),
            indent=4,
        )
    pickle.dump(
        best_predictor.test_predicted_labels,
        open(embedding_path.joinpath("test.predicted-labels.pkl"), "wb"),
    )
=======
    open(embedding_path.joinpath("test.best-model-config.json"), "wt").write(
        json.dumps(dict(best_predictor.hparams), indent=4)
    )

    # TODO: Do something with me
    """
    task_predictions_test(
        predictor=predictor,
        embedding_path=embedding_path,
        metadata=metadata,
        label_to_idx=label_to_idx,
        nlabels=nlabels,
    )
    """
>>>>>>> 3777e5cc
<|MERGE_RESOLUTION|>--- conflicted
+++ resolved
@@ -396,31 +396,9 @@
         We also return the metadata as a Dict.
         """
         x = self.embedding_memmap[idx]
-<<<<<<< HEAD
         labels = [self.label_to_idx[str(label)] for label in self.labels[idx]]
         y = label_to_binary_vector(labels, self.nlabels)
         return x, y, self.metadata[idx]
-=======
-        y = [self.label_to_idx[str(label)] for label in self.labels[idx]]
-        # Lame special case
-        if not y:
-            return (
-                np.array(x),
-                # BCEWithLogitsLoss wants float not long targets
-                torch.zeros((self.nlabels,), dtype=torch.int32).float(),
-                self.metadata[idx],
-            )
-        # TODO: Could rewrite faster using scatter_:
-        # https://discuss.pytorch.org/t/what-kind-of-loss-is-better-to-use-in-multilabel-classification/32203/4
-        return (
-            np.array(x),
-            # BCEWithLogitsLoss wants float not long targets
-            torch.nn.functional.one_hot(torch.LongTensor(y), num_classes=self.nlabels)
-            .max(axis=0)
-            .values.float(),
-            self.metadata[idx],
-        )
->>>>>>> 3777e5cc
 
 
 def create_events_from_prediction(
@@ -584,11 +562,7 @@
 
     print(
         f"Getting embeddings for split {split_name}, "
-<<<<<<< HEAD
         + f"which has {len(split_name)} instances."
-=======
-        + f"which has {len(dataset)} instances."
->>>>>>> 3777e5cc
     )
 
     return DataLoader(
@@ -650,12 +624,7 @@
     early_stop_callback = EarlyStopping(
         monitor=target_score,
         min_delta=0.00,
-<<<<<<< HEAD
-        # patience=50,
-        patience=3,
-=======
         patience=conf["patience"],
->>>>>>> 3777e5cc
         verbose=False,
         mode=mode,
     )
@@ -678,16 +647,12 @@
     )
     trainer.fit(predictor, train_dataloader, valid_dataloader)
     if checkpoint_callback.best_model_score is not None:
-<<<<<<< HEAD
-        return predictor, trainer, checkpoint_callback.best_model_score.item(), mode
-=======
         return (
             predictor,
             trainer,
             checkpoint_callback.best_model_score.detach().cpu(),
             mode,
         )
->>>>>>> 3777e5cc
     else:
         raise ValueError(
             f"No score {checkpoint_callback.best_model_score} for this model"
@@ -750,30 +715,17 @@
             gpus=gpus,
         )
         scores_and_trainers.append((best_model_score, trainer, predictor))
-<<<<<<< HEAD
-
-    # Pick the model with the best validation score
-    scores_and_trainers.sort(key=lambda st: -st[0])
-    if mode == "max":
-        pass
-    elif mode == "min":
-        scores_and_trainers.reverse()
-    else:
-        raise ValueError(f"mode = {mode}")
-    # print(mode)
-    # print(scores_and_trainers)
-
-    # Use that model to compute test scores
-    best_score, best_trainer, best_predictor = scores_and_trainers[0]
-    print("Best validation score", best_score)
-=======
         print_scores(mode, scores_and_trainers)
 
     # Use that model to compute test scores
     best_score, best_trainer, best_predictor = scores_and_trainers[0]
     print()
     print("Best validation score", best_score, dict(best_predictor.hparams))
->>>>>>> 3777e5cc
+
+    open(embedding_path.joinpath("test.best-model-config.json"), "wt").write(
+        json.dumps(dict(best_predictor.hparams), indent=4)
+    )
+
     test_dataloader = dataloader_from_split_name(
         "test", embedding_path, label_to_idx, nlabels, metadata["embedding_type"]
     )
@@ -785,7 +737,6 @@
         json.dumps(test_scores, indent=4)
     )
 
-<<<<<<< HEAD
     # Cache predictions for secondary sanity-check evaluation
     if metadata["embedding_type"] == "event":
         json.dump(
@@ -796,20 +747,4 @@
     pickle.dump(
         best_predictor.test_predicted_labels,
         open(embedding_path.joinpath("test.predicted-labels.pkl"), "wb"),
-    )
-=======
-    open(embedding_path.joinpath("test.best-model-config.json"), "wt").write(
-        json.dumps(dict(best_predictor.hparams), indent=4)
-    )
-
-    # TODO: Do something with me
-    """
-    task_predictions_test(
-        predictor=predictor,
-        embedding_path=embedding_path,
-        metadata=metadata,
-        label_to_idx=label_to_idx,
-        nlabels=nlabels,
-    )
-    """
->>>>>>> 3777e5cc
+    )