--- conflicted
+++ resolved
@@ -231,63 +231,6 @@
             pass
 
 
-<<<<<<< HEAD
-=======
-class SubsampleMetadata(WorkTask):
-    """
-    Subsample the metadata (labels), and normalize it the CSV format
-    described in README.md.
-    """
-
-    def requires(self):
-        """
-        This depends upon ToMonoWavCorpus to get the final WAV
-        filenames (which should not change after this point,
-        besides being sorted into {sr}/{partition}/ subdirectories),
-        and the metadata in ExtractCorpus.
-        """
-        return [ToMonoWavCorpus(), ExtractCorpus()]
-
-    @property
-    def name(self):
-        return type(self).__name__
-
-    def run(self):
-        # Unfortunately, this somewhat fragilely depends upon the order
-        # of self.requires
-
-        audiofiles = list(glob.glob(os.path.join(self.requires()[0].workdir, "*.wav")))
-
-        # Make sure we found audio files to work with
-        if len(audiofiles) == 0:
-            raise RuntimeError(f"No audio files found in {self.requires()[0].workdir}")
-
-        labeldf = pd.read_csv(
-            os.path.join(
-                self.requires()[1].workdir, "public_dataset/metadata_compiled.csv"
-            )
-        )
-        labeldf["uuid"] = labeldf["uuid"] + ".wav"
-        audiodf = pd.DataFrame(
-            [os.path.split(a)[1] for a in audiofiles], columns=["uuid"]
-        )
-        # Sanity check there aren't duplicates in the metadata's
-        # list of audiofiles
-        assert len(audiofiles) == len(audiodf.drop_duplicates())
-
-        sublabeldf = labeldf.merge(audiodf, on="uuid")
-        sublabeldf.to_csv(
-            os.path.join(self.workdir, "metadata.csv"),
-            columns=["uuid", "status"],
-            index=False,
-            header=False,
-        )
-
-        with self.output().open("w") as outfile:
-            pass
-
-
->>>>>>> 81cc97da
 class EnsureLengthCorpus(WorkTask):
     """
     Ensure all WAV files are a particular length.
@@ -356,15 +299,8 @@
 
     def requires(self):
         """
-<<<<<<< HEAD
-        This depends upon ToMonoWavCorpus to get the final WAV
-        filenames (which should not change after this point,
-        besides being sorted into {sr}/{partition}/ subdirectories),
-        and the metadata in FilterLabeledMetadata.
-=======
         This depends upon SplitTrainTestCorpus to get the partitioned WAV
         filenames, and the subsampled metadata in SubsampleMetadata.
->>>>>>> 81cc97da
         """
         return [SplitTrainTestCorpus(), FilterLabeledMetadata()]
 
